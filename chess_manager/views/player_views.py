--- conflicted
+++ resolved
@@ -107,14 +107,7 @@
     """
     return questionary.text("Entrez une chaîne pour trouver un joueur par nom de famille :").ask()
 
-def display_player_stats(stats: str):
-    """
-    Affiche un résumé statistique formaté d’un joueur.
-
-    Paramètre :
-        stats (str) : Chaîne formatée générée par get_stats_summary().
-    """
-    console.print(Panel(f"{stats}", title="📊 STATISTIQUES D'UN JOUEUR"))
+
 
 def show_player_main_menu() -> str:
     """
@@ -184,18 +177,42 @@
     """
     Affiche proprement les statistiques retournées par get_stats_summary().
     """
-<<<<<<< HEAD
-    print("\n📊 STATISTIQUES D'UN JOUEUR :\n")
-    for key, value in stats.items():
-        print(f"   {key} : {value}")
-=======
     table = Table(title="📊 Statistiques du joueur")
     table.add_column("Statut")
     table.add_column("Valeur")
     for key, value in stats.items():
         table.add_row(key, str(value))
     console.print(table)
->>>>>>> ed09f202
+
+def display_full_player_profile(player: Player):
+    """
+    Affiche toutes les informations d’un joueur sous forme de table enrichie.
+
+    Paramètre :
+        player (Player) : Le joueur à afficher.
+    """
+    stats = player.get_stats_summary()
+
+    table = Table(title=f"📇 Fiche de {player.first_name} {player.last_name}", show_lines=True)
+    table.add_column("Champ", style="bold cyan")
+    table.add_column("Valeur", style="white")
+
+    # Données personnelles
+    table.add_row("Nom complet", f"{player.first_name} {player.last_name}")
+    table.add_row("ID national", player.national_id)
+    table.add_row("Date de naissance", player.birthdate)
+    table.add_row("Âge", str(player.age))
+    table.add_row("Date d'inscription", player.date_enrolled)
+
+    # Statistiques
+    table.add_row("Total de matchs joués", str(stats["Total de matchs joués"]))
+    table.add_row("✅ Victoires", str(stats["✅ Victoires"]))
+    table.add_row("❌ Défaites", str(stats["❌ Défaites"]))
+    table.add_row("🔁 Nuls", str(stats["🔁 Nuls"]))
+    table.add_row("Points cumulés", str(stats["Points cumulés"]))
+    table.add_row("Tournois gagnés", str(stats["Tournois gagnés"]))
+
+    console.print(table)
 
 def display_user_action_menu_for_player_page(player: Player) -> str:
     """
@@ -208,14 +225,6 @@
         str : Choix de l’utilisateur.
     """
     try:
-<<<<<<< HEAD
-        print(f"\n---- FICHE JOUEUR : {player.first_name} {player.last_name} (ID: {player.national_id}) ----")
-        print("1. MODIFIER LES INFO D'UN JOUEUR")
-        print("2. CONSULTER LES STATISTIQUES D'UN JOUEUR")
-        print("3. RETOUR AU MENU DES JOUEURS")
-        print("5. RETOUR AU MENU PRINCIPAL")
-        return input("Votre choix : ").strip()
-=======
         return questionary.select(
             f"---- FICHE JOUEUR : {player.first_name} {player.last_name} (ID: {player.national_id}) ----",
             choices=[
@@ -225,7 +234,6 @@
                 "4. RETOUR AU MENU PRINCIPAL"
             ]
         ).ask()[0]
->>>>>>> ed09f202
     except (EOFError, KeyboardInterrupt):
         console.print("\n⛔ [red]Entrée interrompue.[/red]")
         return "5"