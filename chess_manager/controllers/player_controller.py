--- conflicted
+++ resolved
@@ -7,6 +7,7 @@
 from chess_manager.models.player_models import Player
 from chess_manager.constants.player_fields import VALIDATION_MAP
 from chess_manager.views import player_views
+from chess_manager.utils.player_validators import is_valid_id, is_valid_birthdate
 
 
 console = Console()
@@ -87,24 +88,29 @@
                 - True + None si succès
                 - False + message d’erreur sinon
         """
-        if not self._is_valid_id(national_id):
-            return False, "Format d'identifiant invalide (2 lettres + 5 chiffres)."
-
-        if not self._is_valid_birthdate(birthdate):
-            return False, "Format de date invalide. Utilisez YYYY-MM-DD."
-
-        if not last_name or not first_name:
-            return False, "Le nom et le prénom sont obligatoires."
-
-        try:
-            players = self.load_all_players()
-
+        field_inputs = {
+            "Nom de famille": last_name,
+            "Prénom": first_name,
+            "Date de naissance": birthdate,
+            "Identifiant national": national_id,
+        }
+
+        # Centralized validation loop
+        for label, value in field_inputs.items():
+            validator = VALIDATION_MAP.get(label)
+            if not value:
+                return False, f"Le champ '{label}' est obligatoire."
+            if validator and not validator(value):
+                return False, f"Le champ '{label}' est invalide."
+
+        try:
+            players = self.load_players()
             if any(p.national_id == national_id for p in players):
                 return False, "Cet identifiant est déjà utilisé."
 
             new_player = Player(last_name, first_name, birthdate, national_id)
             players.append(new_player)
-            self.save_all_players(players)
+            self.save_players(players)
             return True, None
         except (IOError, JSONDecodeError, ValueError) as e:
             return False, f"Erreur système lors de l'ajout du joueur : {e}"
@@ -347,40 +353,24 @@
         while loop_count < max_loops:
             action = player_views.display_user_action_menu_for_player_page(player)
 
-<<<<<<< HEAD
-            elif action == "2":
-                try:
-                    stats = player.get_stats_summary()
-                    player_views.display_full_player_profile(stats)
-                except Exception as e:
-                    player_views.display_error_message(f"Erreur lors de l'affichage des stats : {e}")
-=======
             if action == ACTION_UPDATE_INFO:
                 self.update_player_info(player)
->>>>>>> c8195650
 
             elif action == ACTION_BACK_TO_PLAYERS:
                 return "return_to_players"
 
-<<<<<<< HEAD
-            elif action == "4":
-=======
             elif action == ACTION_BACK_TO_MAIN:
->>>>>>> c8195650
                 return "return_to_main"
 
             else:
                 player_views.display_error_message("Option invalide.")
 
-<<<<<<< HEAD
-=======
             loop_count += 1
 
         # Si la boucle dépasse le maximum, afficher une erreur et sortir.
         player_views.display_error_message("Trop de tentatives invalides. Retour au menu précédent.")
         return "return_to_main"
 
->>>>>>> c8195650
     def handle_user_sort_filter_menu(self) -> str:
         while True:
             players = self.load_players()
